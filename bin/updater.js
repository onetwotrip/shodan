--- conflicted
+++ resolved
@@ -89,14 +89,13 @@
   }
 
   const dataString1 = {index: ['*-*'], ignore_unavailable: true, preference: config.updater.kibana.preference};
-  const excludeIndexes = config.updater.kibana.indexFilterOut.map(indexExclude =>
-    ({
-      match_phrase: {
-        _index: {
-          query: indexExclude,
-        },
+  const excludeIndexes = config.updater.kibana.indexFilterOut.map(indexExclude => ({
+    match_phrase: {
+      _index: {
+        query: indexExclude,
       },
-    }));
+    },
+  }));
   const includeIndexes = config.updater.kibana.indexes.map(includeIndex=>({match_phrase: {_index: includeIndex}}));
   const dataString2 = {
     version: true,
@@ -274,12 +273,9 @@
         .then(()=>{
           return knex.transaction((trx)=>{
             knex('first_last_met').transacting(trx).del()
-              .then(() => trx.raw('insert into first_last_met select min(`eventDate`) as `firstMet`,' +
-<<<<<<< HEAD
-              'max(`eventDate`) as `lastMet`, `name`, `msgName`, `index` from `logs`  group by `msgName`, `name`, `index`'))
-=======
-              'max(`eventDate`) as `lastMet`, `name`, `msgName`, `env`  from `logs`  group by `msgName`, `name`, `env`'))
->>>>>>> 6254ff18
+              .then(() => trx.raw('insert into first_last_met select min(`eventDate`) as `firstMet`,'
+              + 'max(`eventDate`) as `lastMet`, `name` as` name`, `msgName` as `msgName`, `env` as `env`, `index` as `index`  from `logs`'
+                + '  group by `msgName`, `name`, `env`, `index`'))
               .then(() => {
                 trx.commit();
                 debug('updated met data');
