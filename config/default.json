--- conflicted
+++ resolved
@@ -56,10 +56,6 @@
     }
   },
   "slack": {
-<<<<<<< HEAD
-=======
-    "table": "slack_bot",
->>>>>>> c006ee4e
     "credentials": {
       "token": ""
     },
@@ -67,11 +63,10 @@
       "releaseChannelId": "",
       "outputChannelId": "",
       "intervalMin": 5,
-      "diffMinutesBetweenSendSlack": 5,
-      "perHourErrors": 1,
-      "countErrors" : 10,
-      "blackListMsgNames": [""],
-      "maxSlackMessages": 6,
+      "diffMinutesBetweenSendSlack": 60,
+      "perHourErrors": 15,
+      "blackListMsgNames": [],
+      "maxSlackMessages": 4,
       "formatDate": "MMM DD HH:mm"
     }
   }
